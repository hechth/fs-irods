--- conflicted
+++ resolved
@@ -27,11 +27,7 @@
 [tool.poetry.dependencies]
 python = "^3.8"
 fs = "^2.4.16"
-<<<<<<< HEAD
-python-irodsclient = ">=1.1.9"
-=======
 python-irodsclient = "^3.0.0"
->>>>>>> 9dca8fb7
 
 
 [tool.poetry.group.dev.dependencies]
